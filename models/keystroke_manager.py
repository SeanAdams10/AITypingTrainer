--- conflicted
+++ resolved
@@ -4,7 +4,6 @@
 from typing import List, Optional
 
 from db.database_manager import DatabaseManager
-from helpers.debug_util import DebugUtil
 from models.keystroke import Keystroke
 
 
@@ -13,11 +12,7 @@
 
     def __init__(self, db_manager: Optional[DatabaseManager] = None) -> None:
         """Initialize the manager with an optional DatabaseManager instance."""
-        if db_manager is None:
-            debug_util = DebugUtil()
-            debug_util._mode = "loud"
-            db_manager = DatabaseManager(debug_util=debug_util)
-        self.db_manager = db_manager
+        self.db_manager = db_manager or DatabaseManager()
         self.keystroke_list: List[Keystroke] = []
 
     def add_keystroke(self, keystroke: Keystroke) -> None:
@@ -184,21 +179,12 @@
             if result is not None:
                 if hasattr(result, "keys") and "count" in result:
                     val = result["count"]
-<<<<<<< HEAD
-                    # Cast val safely for mypy
-                    return int(val) if isinstance(val, (int, str)) and val is not None else 0
-=======
                     return int(str(val)) if val is not None else 0
->>>>>>> 2400157a
                 # Fallback: try to cast to tuple/list and access index 0
                 try:
                     as_tuple = tuple(result)
                     val2 = as_tuple[0] if len(as_tuple) > 0 else 0
-<<<<<<< HEAD
-                    return int(val2) if isinstance(val2, (int, str)) and val2 is not None else 0
-=======
                     return int(str(val2)) if val2 is not None else 0
->>>>>>> 2400157a
                 except Exception:
                     return 0
             return 0
