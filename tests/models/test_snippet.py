"""Combined unit tests for SnippetModel and SnippetManager.

Covers all CRUD, validation, edge cases, and error handling.
"""

import uuid
from pathlib import Path
from typing import Dict, Tuple, Union
from unittest.mock import MagicMock

import pytest
from _pytest.monkeypatch import MonkeyPatch
from pydantic import ValidationError

from db.database_manager import DatabaseManager
<<<<<<< HEAD
from db.exceptions import (
    ConstraintError,
    DatabaseError,
    ForeignKeyError,
    IntegrityError,
)
from helpers.debug_util import DebugUtil
=======
from db.exceptions import ConstraintError, DatabaseError, ForeignKeyError, IntegrityError
>>>>>>> 2400157a
from models.category_manager import CategoryManager
from models.snippet import Snippet
from models.snippet_manager import SnippetManager

# ================ LOCAL FIXTURES ================
# Note: Common fixtures are now in conftest.py


@pytest.fixture
def db_manager(tmp_path: Path) -> DatabaseManager:
    """Create a DatabaseManager with initialized tables for snippet tests."""
    db_file = tmp_path / "test_db.sqlite3"
    
    # Create DebugUtil in loud mode for tests
    debug_util = DebugUtil()
    debug_util._mode = "loud"
    
    db = DatabaseManager(str(db_file), debug_util=debug_util)
    db.init_tables()
    return db


# ================ MODEL VALIDATION TESTS ================


def test_snippet_model_validation_valid() -> None:
    """Test that valid data passes validation."""
    model = Snippet(
        category_id=str(uuid.uuid4()),
        snippet_name="ValidName",
        content="Valid content",
        description="",
    )
    assert model is not None
    assert model.snippet_name == "ValidName"
    assert model.content == "Valid content"


def test_snippet_model_validation_invalid_name_empty() -> None:
    """Test validation fails with empty name."""
    with pytest.raises(ValidationError):
        Snippet(
            category_id=str(uuid.uuid4()), snippet_name="", content="Valid content", description=""
        )


def test_snippet_model_validation_invalid_name_non_ascii() -> None:
    """Test validation fails with non-ASCII name."""
    with pytest.raises(ValidationError):
        Snippet(
            category_id=str(uuid.uuid4()),
            snippet_name="InvalidNameé",
            content="Valid content",
            description="",
        )


def test_snippet_ascii_name(valid_snippet_data: Dict[str, str]) -> None:
    """Test that snippet names must be ASCII only (from test_snippet_model.py)."""
    category_id = valid_snippet_data["category_id"]
    content = str(valid_snippet_data["content"])
    with pytest.raises(ValidationError):
        Snippet(
            category_id=category_id,
            snippet_name="InvälidName",  # Non-ASCII character
            content=content,
        )


def test_snippet_model_validation_invalid_name_too_long() -> None:
    """Test validation fails with too long name."""
    with pytest.raises(ValidationError):
        Snippet(
            category_id=str(uuid.uuid4()),
            snippet_name="a" * 129,  # Too long (129 chars)
            content="Valid content",
        )


def test_snippet_name_length(valid_snippet_data: Dict[str, Union[str, str]]) -> None:
    """Test that snippet names have a maximum length (from test_snippet_model.py)."""
    category_id = valid_snippet_data["category_id"]
    content = str(valid_snippet_data["content"])
    with pytest.raises(ValidationError):
        Snippet(
            category_id=category_id,
            snippet_name="a" * 129,
            content=content,  # Too long
        )


def test_snippet_model_validation_invalid_content_empty() -> None:
    """Test validation fails with empty content."""
    with pytest.raises(ValidationError):
        Snippet(category_id=str(uuid.uuid4()), snippet_name="ValidName", content="", description="")


def test_snippet_model_validation_invalid_category_id() -> None:
    """Test validation fails with non-integer category ID."""
    with pytest.raises(ValidationError):
        Snippet(
            category_id="not-an-int",  # type: ignore
            snippet_name="ValidName",
            content="Valid content",
        )


# ================ CRUD OPERATION TESTS ================


@pytest.mark.parametrize(
    "name,content,expect_success",
    [
        ("Alpha", "Some content", True),
        ("", "Some content", False),  # Validation for name
        ("A" * 129, "Content", False),  # Validation for name length
        ("NonAsciié", "Content", False),  # Validation for name ASCII
        ("Alpha", "", False),  # Validation for content
    ],
)
def test_snippet_creation_validation(
    snippet_category_fixture: str,
    snippet_manager: SnippetManager,
    name: str,
    content: str,
    expect_success: bool,
) -> None:
    if expect_success:
        try:
            snip = Snippet(
                category_id=snippet_category_fixture,
                snippet_name=name,
                content=content,
                description="",
            )
            snippet_manager.save_snippet(snip)
            loaded = snippet_manager.get_snippet_by_id(snip.snippet_id)
            assert loaded is not None
            assert loaded.snippet_name == name
            assert loaded.content == content
        except Exception as e:
            pytest.fail(f"Should have succeeded but failed with: {e}")
    else:
        with pytest.raises(ValidationError):
            snip = Snippet(
                category_id=snippet_category_fixture,
                snippet_name=name,
                content=content,
                description="",
            )
            snippet_manager.save_snippet(snip)


@pytest.mark.parametrize(
    "name1,name2,should_succeed",
    [
        ("Unique1", "Unique2", True),
        ("DupName", "DupName", False),
    ],
)
def test_snippet_name_uniqueness(
    snippet_category_fixture: str,
    snippet_manager: SnippetManager,
    name1: str,
    name2: str,
    should_succeed: bool,
) -> None:
    s1 = Snippet(
        category_id=snippet_category_fixture, snippet_name=name1, content="abc", description=""
    )
    snippet_manager.save_snippet(s1)
    if should_succeed:
        s2 = Snippet(
            category_id=snippet_category_fixture, snippet_name=name2, content="def", description=""
        )
        snippet_manager.save_snippet(s2)
    else:
        with pytest.raises(ConstraintError):
            s2 = Snippet(
                category_id=snippet_category_fixture,
                snippet_name=name2,
                content="def",
                description="",
            )
            snippet_manager.save_snippet(s2)


def test_snippet_creation_valid(
    snippet_manager: SnippetManager, valid_snippet_data: Dict[str, Union[str, str]]
) -> None:
    from models.snippet import Snippet

    category_id = valid_snippet_data["category_id"]
    snippet_name = str(valid_snippet_data["snippet_name"])
    content = str(valid_snippet_data["content"])
    snip = Snippet(
        category_id=category_id, snippet_name=snippet_name, content=content, description=""
    )
    snippet_manager.save_snippet(snip)
    snippet_id = snip.snippet_id
    snippet = snippet_manager.get_snippet_by_id(snippet_id)
    assert snippet is not None
    assert snippet.snippet_name == snippet_name
    assert snippet.category_id == category_id
    assert snippet.content == content


def test_get_nonexistent_snippet(snippet_manager: SnippetManager) -> None:
    non_existent_snippet_id = str(uuid.uuid4())
    assert snippet_manager.get_snippet_by_id(non_existent_snippet_id) is None


def test_list_snippets_empty(
    snippet_category_fixture: str, snippet_manager: SnippetManager
) -> None:
    # Test with a category ID that is unlikely to exist or has no snippets
    # Using the created fixture's category_id but ensuring no snippets
    # are added to it for this test, or using a deliberately non-existent one.
    # For this test, let's assume we want to test listing for an existing category that is empty.
    # The fixture `snippet_category_fixture` provides a category.
    # We just don't add snippets to it here.
    snippets_in_fixture_category = snippet_manager.list_snippets_by_category(
        snippet_category_fixture
    )
    assert len(snippets_in_fixture_category) == 0

    # Test with a non-existent category ID
    non_existent_category_id = str(uuid.uuid4())
    snippets = snippet_manager.list_snippets_by_category(non_existent_category_id)
    assert len(snippets) == 0


def test_list_snippets_populated(
    snippet_category_fixture: str, snippet_manager: SnippetManager
) -> None:
    snip1 = Snippet(
        category_id=snippet_category_fixture, snippet_name="Snippet1", content="Content 1"
    )
    snip2 = Snippet(
        category_id=snippet_category_fixture, snippet_name="Snippet2", content="Content 2"
    )
    snip3 = Snippet(
        category_id=snippet_category_fixture, snippet_name="Snippet3", content="Content 3"
    )
    snippet_manager.save_snippet(snip1)
    snippet_manager.save_snippet(snip2)
    snippet_manager.save_snippet(snip3)
    snippets = snippet_manager.list_snippets_by_category(snippet_category_fixture)
    assert len(snippets) == 3
    snippet_names = [s.snippet_name for s in snippets]
    assert "Snippet1" in snippet_names
    assert "Snippet2" in snippet_names
    assert "Snippet3" in snippet_names


def test_snippet_edit(
    snippet_manager: SnippetManager, valid_snippet_data: Dict[str, Union[str, str]]
) -> None:
    from models.snippet import Snippet

    category_id = valid_snippet_data["category_id"]
    snippet_name = str(valid_snippet_data["snippet_name"])
    content = str(valid_snippet_data["content"])
    snip = Snippet(
        category_id=category_id, snippet_name=snippet_name, content=content, description=""
    )
    snippet_manager.save_snippet(snip)
    snip.snippet_name = "NewName"
    snip.content = "New content"
    snippet_manager.save_snippet(snip)
    snippet_new = snippet_manager.get_snippet_by_id(snip.snippet_id)
    assert snippet_new is not None
    assert snippet_new.snippet_name == "NewName"
    assert snippet_new.content == "New content"


def test_snippet_update(snippet_category_fixture: str, snippet_manager: SnippetManager) -> None:
    from models.snippet import Snippet

    snip = Snippet(
        category_id=snippet_category_fixture, snippet_name="ToUpdate", content="abc", description=""
    )
    snippet_manager.save_snippet(snip)
    snip.snippet_name = "UpdatedName"
    snip.content = "Updated content"
    snippet_manager.save_snippet(snip)
    loaded = snippet_manager.get_snippet_by_id(snip.snippet_id)
    assert loaded is not None
    assert loaded.snippet_name == "UpdatedName"
    assert loaded.content == "Updated content"


def test_snippet_update_name_only(
    snippet_category_fixture: str, snippet_manager: SnippetManager
) -> None:
    snip = Snippet(
        category_id=snippet_category_fixture,
        snippet_name="NameOnly",
        content="Original content",
    )
    snippet_manager.save_snippet(snip)
    snip.snippet_name = "UpdatedNameOnly"
    snippet_manager.save_snippet(snip)
    loaded = snippet_manager.get_snippet_by_id(snip.snippet_id)
    assert loaded is not None
    assert loaded.snippet_name == "UpdatedNameOnly"
    assert loaded.content == "Original content"


def test_snippet_update_content_only(
    snippet_category_fixture: str, snippet_manager: SnippetManager
) -> None:
    snip = Snippet(
        category_id=snippet_category_fixture,
        snippet_name="ContentOnly",
        content="Original content",
    )
    snippet_manager.save_snippet(snip)
    snip.content = "UpdatedContentOnly"
    snippet_manager.save_snippet(snip)
    loaded = snippet_manager.get_snippet_by_id(snip.snippet_id)
    assert loaded is not None
    assert loaded.snippet_name == "ContentOnly"
    assert loaded.content == "UpdatedContentOnly"


def test_snippet_delete(snippet_category_fixture: str, snippet_manager: SnippetManager) -> None:
    from models.snippet import Snippet

    snip = Snippet(
        category_id=snippet_category_fixture, snippet_name="ToDelete", content="abc", description=""
    )
    snippet_manager.save_snippet(snip)
    snippet_manager.delete_snippet(snip.snippet_id)
    assert snippet_manager.get_snippet_by_id(snip.snippet_id) is None


def test_delete_nonexistent_snippet(snippet_manager: SnippetManager) -> None:
    """Test deleting a snippet that does not exist."""
    non_existent_snippet_id = str(uuid.uuid4())
    uuid_regex = r"Snippet ID [a-f0-9\-]{36} not exist and cannot be deleted."
    with pytest.raises(ValueError, match=uuid_regex):
        snippet_manager.delete_snippet(non_existent_snippet_id)


# ================ EDGE CASE TESTS ================


def test_edit_snippet_change_category(
    snippet_manager: SnippetManager,
    category_manager: CategoryManager,
    snippet_category_fixture: str,
) -> None:
    from models.category import Category

    original_category_id = snippet_category_fixture
    new_category = Category(category_name="NewCategoryForSnippet", description="")
    category_manager.save_category(new_category)
    new_category_id = new_category.category_id
    snippet = Snippet(
        category_id=original_category_id, snippet_name="SnippetToMove", content="Content"
    )
    snippet_manager.save_snippet(snippet)
    snippet.category_id = new_category_id
    snippet_manager.save_snippet(snippet)
    old_cat_snippets = snippet_manager.list_snippets_by_category(original_category_id)
    assert snippet.snippet_id not in [s.snippet_id for s in old_cat_snippets]
    new_cat_snippets = snippet_manager.list_snippets_by_category(new_category_id)
    assert snippet.snippet_id in [s.snippet_id for s in new_cat_snippets]


def test_edit_snippet_invalid_category(
    snippet_manager: SnippetManager, snippet_category_fixture: str
) -> None:
    snippet = Snippet(
        category_id=snippet_category_fixture,
        snippet_name="TestCatUpdate",
        content="Content",
    )
    snippet_manager.save_snippet(snippet)
    non_existent_category_id = str(uuid.uuid4())
    snippet.category_id = non_existent_category_id
    with pytest.raises(ForeignKeyError):
        snippet_manager.save_snippet(snippet)


def test_snippet_sql_injection(
    snippet_category_fixture: str, snippet_manager: SnippetManager
) -> None:
    inj = "Robert'); DROP TABLE snippets;--"
    with pytest.raises(ValueError):
        snip = Snippet(
            category_id=snippet_category_fixture, snippet_name=inj, content="abc", description=""
        )
        snippet_manager.save_snippet(snip)


def test_snippet_sql_injection_in_content(
    snippet_category_fixture: str, snippet_manager: SnippetManager
) -> None:
    inj = "Content with SQL injection: DROP TABLE snippets; --"
    with pytest.raises(ValueError):
        snip = Snippet(
            category_id=snippet_category_fixture,
            snippet_name="ValidName",
            content=inj,
            description="",
        )
        snippet_manager.save_snippet(snip)


def test_snippet_long_content(
    snippet_category_fixture: str, snippet_manager: SnippetManager
) -> None:
    long_content = "x" * 2000
    snip = Snippet(
        category_id=snippet_category_fixture, snippet_name="LongContent", content=long_content
    )
    snippet_manager.save_snippet(snip)
    snippet_id = snip.snippet_id
    loaded = snippet_manager.get_snippet_by_id(snippet_id)
    assert loaded is not None
    assert loaded.content == long_content


def test_snippet_content_splitting_boundaries(
    snippet_category_fixture: str, snippet_manager: SnippetManager
) -> None:
    exact_content = "x" * snippet_manager.MAX_PART_LENGTH
    snip = Snippet(
        category_id=snippet_category_fixture, snippet_name="ExactLength", content=exact_content
    )
    snippet_manager.save_snippet(snip)
    snippet_id = snip.snippet_id
    loaded = snippet_manager.get_snippet_by_id(snippet_id)
    assert loaded is not None
    assert loaded.content == exact_content
    just_over_content = "y" * (snippet_manager.MAX_PART_LENGTH + 1)
    snip_over = Snippet(
        category_id=snippet_category_fixture, snippet_name="OverLength", content=just_over_content
    )
    snippet_manager.save_snippet(snip_over)
    snippet_id_over = snip_over.snippet_id
    loaded_over = snippet_manager.get_snippet_by_id(snippet_id_over)
    assert loaded_over is not None
    assert loaded_over.content == just_over_content


def test_update_nonexistent_snippet(snippet_manager: SnippetManager) -> None:
    non_existent_snippet_id = str(uuid.uuid4())
    with pytest.raises(ForeignKeyError):
        snip = Snippet(
            category_id=str(uuid.uuid4()),
            snippet_name="NewName",
            content="New content",
            description="",
        )
        snip.snippet_id = non_existent_snippet_id
        snippet_manager.save_snippet(snip)


# ================ COMPOSITE PRIMARY KEY TESTS ================


def test_snippet_part_number_sequence(
    snippet_category_fixture: str, snippet_manager: SnippetManager, random_id: str
) -> None:
    snippet_name_1 = f"Test Part Number Sequence 1 {random_id}"
    content_1 = "This is a test snippet to verify part_number sequencing."
    snip1 = Snippet(
        category_id=snippet_category_fixture,
        snippet_name=snippet_name_1,
        content=content_1,
    )
    snippet_manager.save_snippet(snip1)
    snippet_id_1 = snip1.snippet_id
    snippet_name_2 = f"Test Part Number Sequence 2 {random_id}"
    content_2 = "This is another test snippet to verify that part_number works correctly."
    snip2 = Snippet(
        category_id=snippet_category_fixture,
        snippet_name=snippet_name_2,
        content=content_2,
    )
    snippet_manager.save_snippet(snip2)
    snippet_id_2 = snip2.snippet_id
    db = snippet_manager.db
    parts_1 = db.execute(
        "SELECT snippet_id, part_number, content FROM snippet_parts "
        "WHERE snippet_id = ? ORDER BY part_number",
        (snippet_id_1,),
    ).fetchall()
    assert len(parts_1) > 0, "First snippet should have at least one part"
    for i, part in enumerate(parts_1):
        if isinstance(part, tuple):
            assert part[1] == i, f"Part number should be {i} but was {part[1]}"
        else:
            assert part["part_number"] == i, (
                f"Part number should be {i} but was {part['part_number']}"
            )
    parts_2 = db.execute(
        "SELECT snippet_id, part_number, content FROM snippet_parts "
        "WHERE snippet_id = ? ORDER BY part_number",
        (snippet_id_2,),
    ).fetchall()
    assert len(parts_2) > 0, "Second snippet should have at least one part"
    for i, part in enumerate(parts_2):
        if isinstance(part, tuple):
            assert part[1] == i, f"Part number should be {i} but was {part[1]}"
        else:
            assert part["part_number"] == i, (
                f"Part number should be {i} but was {part['part_number']}"
            )


def test_python_code_validation() -> None:
    """Test that Python code with quotes, equals signs, and other SQL-like patterns.

    Passes validation when used as snippet content.
    """
    python_code = """import numpy as np
# Create an array
array = np.array([1, 2, 3, 4, 5])
# Perform basic operations
mean = np.mean(array)
sum_array = np.sum(array)
print(f\"Mean: {mean}, Sum: {sum_array}\")
import pandas as pd
# Create a DataFrame
data = {'Name': ['Alice', 'Bob', 'Charlie'], 'Age': [25, 30, 35]}
df = pd.DataFrame(data)
# Perform basic operations
average_age = df['Age'].mean()
df['Age'] = df['Age'] + 1  # Increment age by 1
print(f\"Average Age: {average_age}\")
print(df)"""
    # Use a valid UUID for category_id
    model = Snippet(
        category_id=str(uuid.uuid4()), snippet_name="Test Python Snippet", content=python_code
    )
    assert model.content == python_code

    # Test the validation directly
    from models.snippet import validate_no_sql_injection

    # Should not raise error with is_content=True
    validate_no_sql_injection(python_code, is_content=True)

    # Would raise error with is_content=False
    with pytest.raises(ValueError):
        validate_no_sql_injection(python_code, is_content=False)


def test_snippet_operation_handling(
    db_manager: DatabaseManager, snippet_category_fixture: str, random_id: str
) -> None:
    """Test that snippet operations handle errors and success cases appropriately."""
    # Create snippet manager
    snippet_manager = SnippetManager(db_manager)

    with pytest.raises(ValueError):
        snip = Snippet(
            category_id=snippet_category_fixture,
            snippet_name="",
            content="Test content",
        )
        snippet_manager.save_snippet(snip)

    snippet_name = f"Operation Test {random_id}"
    content = "This tests that operations are handled correctly."

    snip = Snippet(
        category_id=snippet_category_fixture,
        snippet_name=snippet_name,
        content=content,
        description="",
    )
    snippet_manager.save_snippet(snip)
    assert snip is not None and snip.snippet_id is not None
    snippet_id = snip.snippet_id

    snippet = snippet_manager.get_snippet_by_id(snippet_id)
    assert snippet is not None
    assert snippet.snippet_name == snippet_name


# Add random_id helper as a fixture for use in tests
@pytest.fixture
def random_id() -> str:
    """Generate a random ID between 1000-9999 for testing."""
    import random

    return str(random.randint(1000, 9999))


if __name__ == "__main__":
    pytest.main([__file__])


def test_delete_snippet(snippet_category_fixture: str, snippet_manager: SnippetManager) -> None:
    """Test deleting an existing snippet."""
    snip = Snippet(
        category_id=snippet_category_fixture,
        snippet_name="ToDelete",
        content="Content to delete",
    )
    snippet_manager.save_snippet(snip)
    assert snip is not None and snip.snippet_id is not None
    snippet_id = snip.snippet_id

    delete_result = snippet_manager.delete_snippet(snippet_id)
    assert delete_result is True  # Or check as per method's return contract

    assert snippet_manager.get_snippet_by_id(snippet_id) is None


def test_create_snippet_with_nonexistent_category(snippet_manager: SnippetManager) -> None:
    """Test creating a snippet with a category_id that does not exist."""
    # Use a valid UUID for category_id
    non_existent_category_id = str(uuid.uuid4())
    with pytest.raises(ForeignKeyError):
        snip = Snippet(
            category_id=non_existent_category_id,
            snippet_name="OrphanSnippet",
            content="Content",
        )
        snippet_manager.save_snippet(snip)


def test_update_snippet_partial(
    snippet_category_fixture: str, snippet_manager: SnippetManager
) -> None:
    """Test updating only some fields of a snippet."""
    original_name = "PartialUpdateOriginalName"
    original_content = "PartialUpdateOriginalContent"
    snip = Snippet(
        category_id=snippet_category_fixture,
        snippet_name=original_name,
        content=original_content,
    )
    snippet_manager.save_snippet(snip)
    assert snip is not None and snip.snippet_id is not None
    snippet_id = snip.snippet_id

    # Update name only
    snip.snippet_name = "PartialUpdateNewName"
    snippet_manager.save_snippet(snip)

    loaded = snippet_manager.get_snippet_by_id(snippet_id)
    assert loaded is not None
    assert loaded.snippet_name == "PartialUpdateNewName"
    assert loaded.content == original_content  # Content should remain unchanged

    # Update content only
    snip.content = "PartialUpdateNewContent"
    snippet_manager.save_snippet(snip)
    loaded_again = snippet_manager.get_snippet_by_id(snippet_id)
    assert loaded_again is not None
    assert (
        loaded_again.snippet_name == "PartialUpdateNewName"
    )  # Name should remain from previous update
    assert loaded_again.content == "PartialUpdateNewContent"


def test_update_snippet_no_changes(
    snippet_category_fixture: str, snippet_manager: SnippetManager
) -> None:
    """Test updating a snippet with no actual changes to its data."""
    snippet_name = "NoChangeSnippet"
    content = "NoChangeContent"
    snip = Snippet(
        category_id=snippet_category_fixture,
        snippet_name=snippet_name,
        content=content,
        description="",
    )
    snippet_manager.save_snippet(snip)
    assert snip is not None and snip.snippet_id is not None
    snippet_id = snip.snippet_id

    # Call save_snippet with no changes
    snippet_manager.save_snippet(snip)
    loaded = snippet_manager.get_snippet_by_id(snippet_id)
    assert loaded is not None
    assert loaded.snippet_name == snippet_name
    assert loaded.content == content

    # Call save_snippet with same data explicitly
    snip.snippet_name = snippet_name
    snip.content = content
    snippet_manager.save_snippet(snip)
    loaded_again = snippet_manager.get_snippet_by_id(snippet_id)
    assert loaded_again is not None
    assert loaded_again.snippet_name == snippet_name
    assert loaded_again.content == content


def test_get_snippet_by_name(
    snippet_category_fixture: str, snippet_manager: SnippetManager
) -> None:
    """Test retrieving a snippet by its name and category."""
    snippet_name = "ByNameTest"
    snip = Snippet(
        category_id=snippet_category_fixture,
        snippet_name=snippet_name,
        content="Content for by name test",
    )
    snippet_manager.save_snippet(snip)
    # Create another snippet with the same name in a different category (if schema allows)
    # For now, assume unique within category is the target.

    retrieved_snippet = snippet_manager.get_snippet_by_name(snippet_name, snippet_category_fixture)
    assert retrieved_snippet is not None
    assert retrieved_snippet.snippet_name == snippet_name
    assert retrieved_snippet.category_id == snippet_category_fixture


def test_get_snippet_by_name_nonexistent(
    snippet_manager: SnippetManager, snippet_category_fixture: str
) -> None:
    """Test retrieving a non-existent snippet by name."""
    assert snippet_manager.get_snippet_by_name("NonExistentName", snippet_category_fixture) is None


def test_get_snippet_by_name_multiple_categories(
    category_manager: CategoryManager, snippet_manager: SnippetManager
) -> None:
    """Test retrieving snippets by name when same name exists in different categories."""
    from models.category import Category

    cat1 = Category(category_name="CatAlpha", description="")
    category_manager.save_category(cat1)
    cat2 = Category(category_name="CatBeta", description="")
    category_manager.save_category(cat2)
    cat1_id = cat1.category_id
    cat2_id = cat2.category_id
    common_name = "SharedName"

    snip1 = Snippet(
        category_id=cat1_id, snippet_name=common_name, content="Content Alpha", description=""
    )
    snippet_manager.save_snippet(snip1)
    snip2 = Snippet(
        category_id=cat2_id, snippet_name=common_name, content="Content Beta", description=""
    )
    snippet_manager.save_snippet(snip2)

    assert snip1 is not None and snip2 is not None

    retrieved_s1 = snippet_manager.get_snippet_by_name(common_name, cat1_id)
    assert retrieved_s1 is not None
    assert retrieved_s1.snippet_id == snip1.snippet_id
    assert retrieved_s1.content == "Content Alpha"

    retrieved_s2 = snippet_manager.get_snippet_by_name(common_name, cat2_id)
    assert retrieved_s2 is not None
    assert retrieved_s2.snippet_id == snip2.snippet_id
    assert retrieved_s2.content == "Content Beta"

    # Test that getting by name from one category doesn't return the other
    assert retrieved_s1.snippet_id != retrieved_s2.snippet_id


def test_search_snippets(snippet_category_fixture: str, snippet_manager: SnippetManager) -> None:
    """Test searching for snippets by a query string."""
    snip1 = Snippet(
        category_id=snippet_category_fixture,
        snippet_name="SearchableOne",
        content="UniqueKeywordForItem1",
    )
    snippet_manager.save_snippet(snip1)
    snip2 = Snippet(
        category_id=snippet_category_fixture,
        snippet_name="AnotherItem",
        content="Contains UniqueKeywordForItem2",
    )
    snippet_manager.save_snippet(snip2)
    snip3 = Snippet(
        category_id=snippet_category_fixture, snippet_name="ThirdOne", content="Different content"
    )
    snippet_manager.save_snippet(snip3)

    results1 = snippet_manager.search_snippets("UniqueKeyword")
    assert len(results1) == 2
    names = [s.snippet_name for s in results1]
    assert "SearchableOne" in names
    assert "AnotherItem" in names

    results2 = snippet_manager.search_snippets("SearchableOne")
    assert len(results2) == 1
    assert results2[0].snippet_name == "SearchableOne"

    results3 = snippet_manager.search_snippets("NonExistentTerm")
    assert len(results3) == 0


def test_search_snippets_no_results(snippet_manager: SnippetManager) -> None:
    """Test search returns empty list when no snippets match."""
    assert len(snippet_manager.search_snippets("QueryWithNoMatches")) == 0


# ================ ERROR HANDLING & EDGE CASE TESTS ================


def test_snippet_sql_injection_name_create(
    snippet_category_fixture: str, snippet_manager: SnippetManager
) -> None:
    """Test against SQL injection in snippet name during creation via Pydantic validation."""
    malicious_name = "Robert'); DROP TABLE snippets; --"
    with pytest.raises(ValueError):
        snip = Snippet(
            category_id=snippet_category_fixture,
            snippet_name=malicious_name,
            content="Safe content",
        )
        snippet_manager.save_snippet(snip)


def test_snippet_sql_injection_content_create(
    snippet_category_fixture: str, snippet_manager: SnippetManager
) -> None:
    """Test against SQL injection in snippet content during creation."""
    malicious_content = "text'); DROP TABLE snippets; --"
    with pytest.raises(ValueError, match="Value contains potentially unsafe pattern: DROP TABLE"):
        snip = Snippet(
            category_id=snippet_category_fixture,
            snippet_name="SafeNameSQLContent",
            content=malicious_content,
        )
        snippet_manager.save_snippet(snip)


def test_snippet_sql_injection_name_create_with_specific_error(
    snippet_category_fixture: str, snippet_manager: SnippetManager
) -> None:
    """Test against SQL injection in snippet name during creation with specific error message."""
    malicious_name = "Name'); DROP TABLE categories; --"
    with pytest.raises(ValueError):
        snip = Snippet(
            category_id=snippet_category_fixture,
            snippet_name=malicious_name,
            content="Valid Content",
        )
        snippet_manager.save_snippet(snip)


def test_snippet_sql_injection_content_update(
    snippet_category_fixture: str, snippet_manager: SnippetManager
) -> None:
    snip = Snippet(
        category_id=snippet_category_fixture,
        snippet_name="OriginalSQLContentName",
        content="Original Content",
    )
    snippet_manager.save_snippet(snip)
    with pytest.raises(ValueError, match="Value contains potentially unsafe pattern: DROP TABLE"):
        snip.content = "text'); DROP TABLE snippets; --"
        snippet_manager.save_snippet(snip)


def test_snippet_sql_injection_name_update(
    snippet_category_fixture: str, snippet_manager: SnippetManager
) -> None:
    snip = Snippet(
        category_id=snippet_category_fixture,
        snippet_name="OriginalSQLName",
        content="Content",
    )
    snippet_manager.save_snippet(snip)
    with pytest.raises(ValueError, match="Value contains potentially unsafe pattern: DROP TABLE"):
        snip.snippet_name = "Name'); DROP TABLE categories; --"
        snippet_manager.save_snippet(snip)


def test_snippet_deletion_idempotency(
    snippet_category_fixture: str, snippet_manager: SnippetManager
) -> None:
    """Test that deleting a snippet multiple times raises ValueError on second attempt."""
    snip = Snippet(
        category_id=snippet_category_fixture,
        snippet_name="IdempotentDelete",
        content="content",
    )
    snippet_manager.save_snippet(snip)
    snippet_id = snip.snippet_id
    assert snippet_manager.delete_snippet(snippet_id) is True
    with pytest.raises(ValueError):
        snippet_manager.delete_snippet(snippet_id)


def test_snippet_manager_handles_db_errors_gracefully_on_create(
    snippet_manager: SnippetManager, snippet_category_fixture: str, monkeypatch: MonkeyPatch
) -> None:
    def mock_execute_raises(*args: object, **kwargs: object) -> None:
        raise IntegrityError("Simulated DB error on create")

    monkeypatch.setattr(snippet_manager.db, "execute", mock_execute_raises)

    with pytest.raises(IntegrityError, match="Simulated DB error on create"):
        snip = Snippet(
            category_id=snippet_category_fixture,
            snippet_name="CreateFailTest",
            content="content",
        )
        snippet_manager.save_snippet(snip)


def test_snippet_manager_handles_db_errors_gracefully_on_get(
    snippet_manager: SnippetManager, monkeypatch: MonkeyPatch
) -> None:
    def mock_execute_raises(*args: object, **kwargs: object) -> None:
        raise DatabaseError("Simulated DB error on get")

    monkeypatch.setattr(snippet_manager.db, "execute", mock_execute_raises)

    with pytest.raises(DatabaseError, match="Simulated DB error on get"):
        snippet_manager.get_snippet_by_id("12345")


def test_snippet_manager_handles_db_errors_gracefully_on_update(
    snippet_manager: SnippetManager, snippet_category_fixture: str, monkeypatch: MonkeyPatch
) -> None:
    real_snippet = Snippet(
        category_id=snippet_category_fixture,
        snippet_name="UpdateErrorTest",
        content="content",
    )
    snippet_manager.save_snippet(real_snippet)
    original_execute = snippet_manager.db.execute

    def selective_mock_execute_raises(query: str, params: Tuple = ()) -> object:
        if (
            "UPDATE snippets SET" in query
            or "DELETE FROM snippet_parts" in query
            or "INSERT INTO snippet_parts" in query
        ):
            raise DatabaseError("Simulated DB error on update")
        return original_execute(query, params)

    monkeypatch.setattr(snippet_manager.db, "execute", selective_mock_execute_raises)

    with pytest.raises(DatabaseError, match="Simulated DB error on update"):
        real_snippet.content = "new content"
        snippet_manager.save_snippet(real_snippet)


def test_snippet_manager_handles_db_errors_gracefully_on_delete(
    snippet_manager: SnippetManager, snippet_category_fixture: str, monkeypatch: MonkeyPatch
) -> None:
    real_snippet = Snippet(
        category_id=snippet_category_fixture,
        snippet_name="DeleteErrorTest",
        content="content",
    )
    snippet_manager.save_snippet(real_snippet)

    def mock_execute_raises_on_delete(query: str, params: Tuple = ()) -> object:
        if query.strip().upper().startswith(
            "DELETE FROM SNIPPETS"
        ) or query.strip().upper().startswith("DELETE FROM SNIPPET_PARTS"):
            raise DatabaseError("Simulated DB error on delete")
        if (
            "SELECT snippet_id, category_id, snippet_name FROM snippets WHERE snippet_id = ?"
            in query
        ):
            mock_cursor = MagicMock()
            mock_cursor.fetchone.return_value = (
                real_snippet.snippet_id,
                real_snippet.category_id,
                real_snippet.snippet_name,
            )
            return mock_cursor
        elif "SELECT content FROM snippet_parts WHERE snippet_id = ? ORDER BY part_number" in query:
            mock_cursor = MagicMock()
            mock_cursor.fetchall.return_value = [("content",)]
            return mock_cursor
        return None

    monkeypatch.setattr(snippet_manager.db, "execute", mock_execute_raises_on_delete)

    with pytest.raises(DatabaseError, match="Simulated DB error on delete"):
        snippet_manager.delete_snippet(real_snippet.snippet_id)


def test_snippet_manager_handles_db_errors_gracefully_on_list(
    snippet_manager: SnippetManager, snippet_category_fixture: str, monkeypatch: MonkeyPatch
) -> None:
    def mock_execute_raises(*args: object, **kwargs: object) -> None:
        raise DatabaseError("Simulated DB error on list")

    monkeypatch.setattr(snippet_manager.db, "execute", mock_execute_raises)

    with pytest.raises(DatabaseError, match="Simulated DB error on list"):
        snippet_manager.list_snippets_by_category(snippet_category_fixture)


def test_snippet_manager_handles_db_errors_gracefully_on_search(
    snippet_manager: SnippetManager, monkeypatch: MonkeyPatch
) -> None:
    def mock_execute_raises(*args: object, **kwargs: object) -> None:
        raise DatabaseError("Simulated DB error on search")

    monkeypatch.setattr(snippet_manager.db, "execute", mock_execute_raises)

    with pytest.raises(DatabaseError, match="Simulated DB error on search"):
        snippet_manager.search_snippets("query")


def test_create_snippet_pydantic_validation_errors(
    snippet_manager: SnippetManager, snippet_category_fixture: str
) -> None:
    """Test that Pydantic validation errors in Snippet model are caught and raised as ValueError."""
    # Test empty name
    with pytest.raises(ValueError, match="Value cannot be empty or whitespace"):
        snip = Snippet(
            category_id=snippet_category_fixture,
            snippet_name="",
            content="Valid content",
        )
        snippet_manager.save_snippet(snip)
    # Test name too long
    long_name = "a" * 129
    with pytest.raises(ValueError, match="Snippet name must be between 1 and 128 characters"):
        snip = Snippet(
            category_id=snippet_category_fixture,
            snippet_name=long_name,
            content="Valid content",
        )
        snippet_manager.save_snippet(snip)
    # Test empty content
    with pytest.raises(ValueError, match="Value cannot be empty or whitespace"):
        snip = Snippet(
            category_id=snippet_category_fixture,
            snippet_name="ValidName",
            content="",
        )
        snippet_manager.save_snippet(snip)<|MERGE_RESOLUTION|>--- conflicted
+++ resolved
@@ -13,17 +13,7 @@
 from pydantic import ValidationError
 
 from db.database_manager import DatabaseManager
-<<<<<<< HEAD
-from db.exceptions import (
-    ConstraintError,
-    DatabaseError,
-    ForeignKeyError,
-    IntegrityError,
-)
-from helpers.debug_util import DebugUtil
-=======
 from db.exceptions import ConstraintError, DatabaseError, ForeignKeyError, IntegrityError
->>>>>>> 2400157a
 from models.category_manager import CategoryManager
 from models.snippet import Snippet
 from models.snippet_manager import SnippetManager
@@ -36,12 +26,7 @@
 def db_manager(tmp_path: Path) -> DatabaseManager:
     """Create a DatabaseManager with initialized tables for snippet tests."""
     db_file = tmp_path / "test_db.sqlite3"
-    
-    # Create DebugUtil in loud mode for tests
-    debug_util = DebugUtil()
-    debug_util._mode = "loud"
-    
-    db = DatabaseManager(str(db_file), debug_util=debug_util)
+    db = DatabaseManager(str(db_file))
     db.init_tables()
     return db
 
